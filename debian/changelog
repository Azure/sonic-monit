--- conflicted
+++ resolved
@@ -1,10 +1,3 @@
-<<<<<<< HEAD
-monit (1:5.18-1~bpo8+1) jessie-backports; urgency=medium
-
-  * Rebuild for jessie-backports.
-
- -- Sergey B Kirpichev <skirpichev@gmail.com>  Thu, 28 Jul 2016 11:51:54 +0300
-=======
 monit (1:5.20.0-3) unstable; urgency=medium
 
   * Change openssl detection (fixes #828439 on i386?)
@@ -32,7 +25,6 @@
   * Refresh patches
 
  -- Sergey B Kirpichev <skirpichev@gmail.com>  Mon, 08 Aug 2016 17:34:34 +0300
->>>>>>> 6296abee
 
 monit (1:5.18-1) unstable; urgency=medium
 
