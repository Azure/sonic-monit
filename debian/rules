--- conflicted
+++ resolved
@@ -7,13 +7,9 @@
 
 override_dh_auto_configure:
 	dh_auto_configure -- \
-<<<<<<< HEAD
-		--bindir=/usr/sbin
-=======
 		--sysconfdir=/etc/monit \
 		--bindir=/usr/sbin \
 		--with-ssl-lib-dir=/usr/lib/$(DEB_HOST_MULTIARCH)
->>>>>>> 842b4d38
 
 override_dh_auto_install:
 	dh_auto_install
